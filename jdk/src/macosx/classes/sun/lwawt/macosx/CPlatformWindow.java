--- conflicted
+++ resolved
@@ -31,11 +31,8 @@
 import java.awt.peer.WindowPeer;
 import java.beans.*;
 import java.lang.reflect.InvocationTargetException;
-<<<<<<< HEAD
-=======
 import java.util.ArrayList;
 import java.util.Arrays;
->>>>>>> fba5653d
 import java.util.concurrent.atomic.AtomicBoolean;
 import java.util.concurrent.atomic.AtomicLong;
 import java.util.concurrent.atomic.AtomicReference;
@@ -1080,32 +1077,12 @@
         return isIconifyAnimationActive || isIconified;
     }
 
-<<<<<<< HEAD
-        // NOTE: the logic will fail if we have a hierarchy like:
-        //       visible root owner
-        //          invisible owner
-        //              visible dialog
-        // However, this is an unlikely scenario for real life apps
-        if (owner.isVisible()) {
-            // Recursively pop up the windows from the very bottom so that only
-            // the very top-most one becomes the main window
-            owner.orderAboveSiblings();
-
-            // Order the window to front of the stack of child windows
-            owner.execute(nsWindowOwnerPtr->{
-                execute(nsWindowSelfPtr->{
-                    CWrapper.NSWindow.orderFront(nsWindowOwnerPtr);
-                    CWrapper.NSWindow.orderWindow(nsWindowSelfPtr, CWrapper.NSWindow.NSWindowAbove, nsWindowOwnerPtr);
-                });
-            });
-=======
     private boolean isOneOfOwnersOrSelf(CPlatformWindow window) {
         while (window != null) {
             if (this == window) {
                 return true;
             }
             window = window.owner;
->>>>>>> fba5653d
         }
         return false;
     }
