/*
 * Copyright (c) 1997, 2013, Oracle and/or its affiliates. All rights reserved.
 * DO NOT ALTER OR REMOVE COPYRIGHT NOTICES OR THIS FILE HEADER.
 *
 * This code is free software; you can redistribute it and/or modify it
 * under the terms of the GNU General Public License version 2 only, as
 * published by the Free Software Foundation.  Oracle designates this
 * particular file as subject to the "Classpath" exception as provided
 * by Oracle in the LICENSE file that accompanied this code.
 *
 * This code is distributed in the hope that it will be useful, but WITHOUT
 * ANY WARRANTY; without even the implied warranty of MERCHANTABILITY or
 * FITNESS FOR A PARTICULAR PURPOSE.  See the GNU General Public License
 * version 2 for more details (a copy is included in the LICENSE file that
 * accompanied this code).
 *
 * You should have received a copy of the GNU General Public License version
 * 2 along with this work; if not, write to the Free Software Foundation,
 * Inc., 51 Franklin St, Fifth Floor, Boston, MA 02110-1301 USA.
 *
 * Please contact Oracle, 500 Oracle Parkway, Redwood Shores, CA 94065 USA
 * or visit www.oracle.com if you need additional information or have any
 * questions.
 */

package sun.awt.image;
import java.awt.image.Raster;
import java.awt.image.WritableRaster;
import java.awt.image.RasterFormatException;
import java.awt.image.SampleModel;
import java.awt.image.MultiPixelPackedSampleModel;
import java.awt.image.DataBuffer;
import java.awt.image.DataBufferByte;
import java.awt.Rectangle;
import java.awt.Point;

/**
 * This class is useful for describing 1, 2, or 4 bit image data
 * elements.  This raster has one band whose pixels are packed
 * together into individual bytes in a single byte array.  This type
 * of raster can be used with an IndexColorModel. This raster uses a
 * MultiPixelPackedSampleModel.
 *
 */
public class BytePackedRaster extends SunWritableRaster {

    /** The data bit offset for each pixel. */
    int           dataBitOffset;

    /** Scanline stride of the image data contained in this Raster. */
    int           scanlineStride;

    /**
     * The bit stride of a pixel, equal to the total number of bits
     * required to store a pixel.
     */
    int           pixelBitStride;

    /** The bit mask for extracting the pixel. */
    int           bitMask;

    /** The image data array. */
    byte[]        data;

    /** 8 minus the pixel bit stride. */
    int shiftOffset;

    int type;

    /** A cached copy of minX + width for use in bounds checks. */
    private int maxX;

    /** A cached copy of minY + height for use in bounds checks. */
    private int maxY;

    static private native void initIDs();
    static {
        /* ensure that the necessary native libraries are loaded */
        NativeLibLoader.loadLibraries();
        initIDs();
    }

    /**
     * Constructs a BytePackedRaster with the given SampleModel.
     * The Raster's upper left corner is origin and it is the same
     * size as the SampleModel.  A DataBuffer large enough to describe the
     * Raster is automatically created.  SampleModel must be of type
     * MultiPixelPackedSampleModel.
     * @param sampleModel     The SampleModel that specifies the layout.
     * @param origin          The Point that specified the origin.
     */
    public BytePackedRaster(SampleModel sampleModel,
                            Point origin) {
        this(sampleModel,
             sampleModel.createDataBuffer(),
             new Rectangle(origin.x,
                           origin.y,
                           sampleModel.getWidth(),
                           sampleModel.getHeight()),
             origin,
             null);
    }

    /**
     * Constructs a BytePackedRaster with the given SampleModel
     * and DataBuffer.  The Raster's upper left corner is origin and
     * it is the same size as the SampleModel.  The DataBuffer is not
     * initialized and must be a DataBufferByte compatible with SampleModel.
     * SampleModel must be of type MultiPixelPackedSampleModel.
     * @param sampleModel     The SampleModel that specifies the layout.
     * @param dataBuffer      The DataBufferShort that contains the image data.
     * @param origin          The Point that specifies the origin.
     */
    public BytePackedRaster(SampleModel sampleModel,
                            DataBuffer dataBuffer,
                            Point origin) {
        this(sampleModel,
             dataBuffer,
             new Rectangle(origin.x,
                           origin.y,
                           sampleModel.getWidth(),
                           sampleModel.getHeight()),
             origin,
             null);
    }

    /**
     * Constructs a BytePackedRaster with the given SampleModel,
     * DataBuffer, and parent.  DataBuffer must be a DataBufferByte and
     * SampleModel must be of type MultiPixelPackedSampleModel.
     * When translated into the base Raster's
     * coordinate system, aRegion must be contained by the base Raster.
     * Origin is the coordinate in the new Raster's coordinate system of
     * the origin of the base Raster.  (The base Raster is the Raster's
     * ancestor which has no parent.)
     *
     * Note that this constructor should generally be called by other
     * constructors or create methods, it should not be used directly.
     * @param sampleModel     The SampleModel that specifies the layout.
     * @param dataBuffer      The DataBufferShort that contains the image data.
     * @param aRegion         The Rectangle that specifies the image area.
     * @param origin          The Point that specifies the origin.
     * @param parent          The parent (if any) of this raster.
     *
     * @exception RasterFormatException if the parameters do not conform
     * to requirements of this Raster type.
     */
    public BytePackedRaster(SampleModel sampleModel,
                            DataBuffer dataBuffer,
                            Rectangle aRegion,
                            Point origin,
                            BytePackedRaster parent){
        super(sampleModel,dataBuffer,aRegion,origin, parent);
        this.maxX = minX + width;
        this.maxY = minY + height;

        if (!(dataBuffer instanceof DataBufferByte)) {
           throw new RasterFormatException("BytePackedRasters must have" +
                "byte DataBuffers");
        }
        DataBufferByte dbb = (DataBufferByte)dataBuffer;
        this.data = stealData(dbb, 0);
        if (dbb.getNumBanks() != 1) {
            throw new
                RasterFormatException("DataBuffer for BytePackedRasters"+
                                      " must only have 1 bank.");
        }
        int dbOffset = dbb.getOffset();

        if (sampleModel instanceof MultiPixelPackedSampleModel) {
            MultiPixelPackedSampleModel mppsm =
                (MultiPixelPackedSampleModel)sampleModel;
            this.type = IntegerComponentRaster.TYPE_BYTE_BINARY_SAMPLES;
            pixelBitStride = mppsm.getPixelBitStride();
            if (pixelBitStride != 1 &&
                pixelBitStride != 2 &&
                pixelBitStride != 4) {
                throw new RasterFormatException
                  ("BytePackedRasters must have a bit depth of 1, 2, or 4");
            }
            scanlineStride = mppsm.getScanlineStride();
            dataBitOffset = mppsm.getDataBitOffset() + dbOffset*8;
            int xOffset = aRegion.x - origin.x;
            int yOffset = aRegion.y - origin.y;
            dataBitOffset += xOffset*pixelBitStride + yOffset*scanlineStride*8;
            bitMask = (1 << pixelBitStride) -1;
            shiftOffset = 8 - pixelBitStride;
        } else {
            throw new RasterFormatException("BytePackedRasters must have"+
                "MultiPixelPackedSampleModel");
        }
        verify(false);
    }

    /**
     * Returns the data bit offset for the Raster.  The data
     * bit offset is the bit index into the data array element
     * corresponding to the first sample of the first scanline.
     */
    public int getDataBitOffset() {
        return dataBitOffset;
    }

    /**
     * Returns the scanline stride -- the number of data array elements between
     * a given sample and the sample in the same column
     * of the next row.
     */
    public int getScanlineStride() {
        return scanlineStride;
    }

    /**
     * Returns pixel bit stride -- the number of bits between two
     * samples on the same scanline.
     */
    public int getPixelBitStride() {
        return pixelBitStride;
    }

    /**
     * Returns a reference to the entire data array.
     */
    public byte[] getDataStorage() {
        return data;
    }

    /**
     * Returns the data element at the specified
     * location.
     * An ArrayIndexOutOfBounds exception will be thrown at runtime
     * if the pixel coordinate is out of bounds.
     * A ClassCastException will be thrown if the input object is non null
     * and references anything other than an array of transferType.
     * @param x        The X coordinate of the pixel location.
     * @param y        The Y coordinate of the pixel location.
     * @param outData  An object reference to an array of type defined by
     *                 getTransferType() and length getNumDataElements().
     *                 If null an array of appropriate type and size will be
     *                 allocated.
     * @return         An object reference to an array of type defined by
     *                 getTransferType() with the request pixel data.
     */
    public Object getDataElements(int x, int y, Object obj) {
        if ((x < this.minX) || (y < this.minY) ||
            (x >= this.maxX) || (y >= this.maxY)) {
            throw new ArrayIndexOutOfBoundsException
                ("Coordinate out of bounds!");
        }
        byte outData[];
        if (obj == null) {
            outData = new byte[numDataElements];
        } else {
            outData = (byte[])obj;
        }
        int bitnum = dataBitOffset + (x-minX) * pixelBitStride;
        // Fix 4184283
        int element = data[(y-minY) * scanlineStride + (bitnum >> 3)] & 0xff;
        int shift = shiftOffset - (bitnum & 7);
        outData[0] = (byte)((element >> shift) & bitMask);
        return outData;
    }

    /**
     * Returns the pixel data for the specified rectangle of pixels in a
     * primitive array of type TransferType.
     * For image data supported by the Java 2D API, this
     * will be one of DataBuffer.TYPE_BYTE, DataBuffer.TYPE_USHORT, or
     * DataBuffer.TYPE_INT.  Data may be returned in a packed format,
     * thus increasing efficiency for data transfers.
     *
     * An ArrayIndexOutOfBoundsException may be thrown
     * if the coordinates are not in bounds.
     * A ClassCastException will be thrown if the input object is non null
     * and references anything other than an array of TransferType.
     * @see java.awt.image.SampleModel#getDataElements(int, int, int, int, Object, DataBuffer)
     * @param x        The X coordinate of the upper left pixel location.
     * @param y        The Y coordinate of the upper left pixel location.
     * @param w        Width of the pixel rectangle.
     * @param h        Height of the pixel rectangle.
     * @param outData  An object reference to an array of type defined by
     *                 getTransferType() and length w*h*getNumDataElements().
     *                 If null, an array of appropriate type and size will be
     *                 allocated.
     * @return         An object reference to an array of type defined by
     *                 getTransferType() with the requested pixel data.
     */
    public Object getDataElements(int x, int y, int w, int h,
                                  Object outData) {
        return getByteData(x, y, w, h, (byte[])outData);
    }

    /**
     * Returns an array  of data elements from the specified rectangular
     * region.
     *
     * An ArrayIndexOutOfBounds exception will be thrown at runtime
     * if the pixel coordinates are out of bounds.
     * A ClassCastException will be thrown if the input object is non null
     * and references anything other than an array of transferType.
     * <pre>
     *       byte[] bandData = (byte[])raster.getPixelData(x, y, w, h, null);
     *       int pixel;
     *       // To find a data element at location (x2, y2)
     *       pixel = bandData[((y2-y)*w + (x2-x))];
     * </pre>
     * @param x        The X coordinate of the upper left pixel location.
     * @param y        The Y coordinate of the upper left pixel location.
     * @param width    Width of the pixel rectangle.
     * @param height   Height of the pixel rectangle.
     * @param outData  An object reference to an array of type defined by
     *                 getTransferType() and length w*h*getNumDataElements().
     *                 If null an array of appropriate type and size will be
     *                 allocated.
     * @return         An object reference to an array of type defined by
     *                 getTransferType() with the request pixel data.
     */
    public Object getPixelData(int x, int y, int w, int h, Object obj) {
        if ((x < this.minX) || (y < this.minY) ||
            (x + w > this.maxX) || (y + h > this.maxY)) {
            throw new ArrayIndexOutOfBoundsException
                ("Coordinate out of bounds!");
        }
        byte outData[];
        if (obj == null) {
            outData = new byte[numDataElements*w*h];
        } else {
            outData = (byte[])obj;
        }
        int pixbits = pixelBitStride;
        int scanbit = dataBitOffset + (x-minX) * pixbits;
        int index = (y-minY) * scanlineStride;
        int outindex = 0;
        byte data[] = this.data;

        for (int j = 0; j < h; j++) {
            int bitnum = scanbit;
            for (int i = 0; i < w; i++) {
                int shift = shiftOffset - (bitnum & 7);
                outData[outindex++] =
                    (byte)(bitMask & (data[index + (bitnum >> 3)] >> shift));
                bitnum += pixbits;
            }
            index += scanlineStride;
        }
        return outData;
    }

    /**
     * Returns a byte array containing the specified data elements
     * from the data array.  The band index will be ignored.
     * An ArrayIndexOutOfBounds exception will be thrown at runtime
     * if the pixel coordinates are out of bounds.
     * <pre>
     *       byte[] byteData = getByteData(x, y, band, w, h, null);
     *       // To find a data element at location (x2, y2)
     *       byte element = byteData[(y2-y)*w + (x2-x)];
     * </pre>
     * @param x        The X coordinate of the upper left pixel location.
     * @param y        The Y coordinate of the upper left pixel location.
     * @param width    Width of the pixel rectangle.
     * @param height   Height of the pixel rectangle.
     * @param band     The band to return, is ignored.
     * @param outData  If non-null, data elements
     *                 at the specified locations are returned in this array.
     * @return         Byte array with data elements.
     */
    public byte[] getByteData(int x, int y, int w, int h,
                              int band, byte[] outData) {
        return getByteData(x, y, w, h, outData);
    }

    /**
     * Returns a byte array containing the specified data elements
     * from the data array.
     * An ArrayIndexOutOfBounds exception will be thrown at runtime
     * if the pixel coordinates are out of bounds.
     * <pre>
     *       byte[] byteData = raster.getByteData(x, y, w, h, null);
     *       byte pixel;
     *       // To find a data element at location (x2, y2)
     *       pixel = byteData[((y2-y)*w + (x2-x))];
     * </pre>
     * @param x        The X coordinate of the upper left pixel location.
     * @param y        The Y coordinate of the upper left pixel location.
     * @param width    Width of the pixel rectangle.
     * @param height   Height of the pixel rectangle.
     * @param outData  If non-null, data elements
     *                 at the specified locations are returned in this array.
     * @return         Byte array with data elements.
     */
    public byte[] getByteData(int x, int y, int w, int h, byte[] outData) {
        if ((x < this.minX) || (y < this.minY) ||
            (x + w > this.maxX) || (y + h > this.maxY)) {
            throw new ArrayIndexOutOfBoundsException
                ("Coordinate out of bounds!");
        }
        if (outData == null) {
            outData = new byte[w * h];
        }
        int pixbits = pixelBitStride;
        int scanbit = dataBitOffset + (x-minX) * pixbits;
        int index = (y-minY) * scanlineStride;
        int outindex = 0;
        byte data[] = this.data;

        for (int j = 0; j < h; j++) {
            int bitnum = scanbit;
            int element;

            // Process initial portion of scanline
            int i = 0;
            while ((i < w) && ((bitnum & 7) != 0)) {
                int shift = shiftOffset - (bitnum & 7);
                outData[outindex++] =
                    (byte)(bitMask & (data[index + (bitnum >> 3)] >> shift));
                bitnum += pixbits;
                i++;
            }

            // Process central portion of scanline 8 pixels at a time
            int inIndex = index + (bitnum >> 3);
            switch (pixbits) {
            case 1:
                for (; i < w - 7; i += 8) {
                    element = data[inIndex++];
                    outData[outindex++] = (byte)((element >> 7) & 1);
                    outData[outindex++] = (byte)((element >> 6) & 1);
                    outData[outindex++] = (byte)((element >> 5) & 1);
                    outData[outindex++] = (byte)((element >> 4) & 1);
                    outData[outindex++] = (byte)((element >> 3) & 1);
                    outData[outindex++] = (byte)((element >> 2) & 1);
                    outData[outindex++] = (byte)((element >> 1) & 1);
                    outData[outindex++] = (byte)(element & 1);
                    bitnum += 8;
                }
                break;

            case 2:
                for (; i < w - 7; i += 8) {
                    element = data[inIndex++];
                    outData[outindex++] = (byte)((element >> 6) & 3);
                    outData[outindex++] = (byte)((element >> 4) & 3);
                    outData[outindex++] = (byte)((element >> 2) & 3);
                    outData[outindex++] = (byte)(element & 3);

                    element = data[inIndex++];
                    outData[outindex++] = (byte)((element >> 6) & 3);
                    outData[outindex++] = (byte)((element >> 4) & 3);
                    outData[outindex++] = (byte)((element >> 2) & 3);
                    outData[outindex++] = (byte)(element & 3);

                    bitnum += 16;
                }
                break;

            case 4:
                for (; i < w - 7; i += 8) {
                    element = data[inIndex++];
                    outData[outindex++] = (byte)((element >> 4) & 0xf);
                    outData[outindex++] = (byte)(element & 0xf);

                    element = data[inIndex++];
                    outData[outindex++] = (byte)((element >> 4) & 0xf);
                    outData[outindex++] = (byte)(element & 0xf);

                    element = data[inIndex++];
                    outData[outindex++] = (byte)((element >> 4) & 0xf);
                    outData[outindex++] = (byte)(element & 0xf);

                    element = data[inIndex++];
                    outData[outindex++] = (byte)((element >> 4) & 0xf);
                    outData[outindex++] = (byte)(element & 0xf);

                    bitnum += 32;
                }
                break;
            }

            // Process final portion of scanline
            for (; i < w; i++) {
                int shift = shiftOffset - (bitnum & 7);
                outData[outindex++] =
                    (byte) (bitMask & (data[index + (bitnum >> 3)] >> shift));
                bitnum += pixbits;
            }

            index += scanlineStride;
        }

        return outData;
    }

    /**
     * Stores the data elements at the specified location.
     * An ArrayIndexOutOfBounds exception will be thrown at runtime
     * if the pixel coordinate is out of bounds.
     * A ClassCastException will be thrown if the input object is non null
     * and references anything other than an array of transferType.
     * @param x        The X coordinate of the pixel location.
     * @param y        The Y coordinate of the pixel location.
     * @param inData   An object reference to an array of type defined by
     *                 getTransferType() and length getNumDataElements()
     *                 containing the pixel data to place at x,y.
     */
    public void setDataElements(int x, int y, Object obj) {
        if ((x < this.minX) || (y < this.minY) ||
            (x >= this.maxX) || (y >= this.maxY)) {
            throw new ArrayIndexOutOfBoundsException
                ("Coordinate out of bounds!");
        }
        byte inData[] = (byte[])obj;
        int bitnum = dataBitOffset + (x-minX) * pixelBitStride;
        int index = (y-minY) * scanlineStride + (bitnum >> 3);
        int shift = shiftOffset - (bitnum & 7);

        byte element = data[index];
        element &= ~(bitMask << shift);
        element |= (inData[0] & bitMask) << shift;
        data[index] = element;

        markDirty();
    }

    /**
     * Stores the Raster data at the specified location.
     * An ArrayIndexOutOfBounds exception will be thrown at runtime
     * if the pixel coordinates are out of bounds.
     * @param x          The X coordinate of the pixel location.
     * @param y          The Y coordinate of the pixel location.
     * @param inRaster   Raster of data to place at x,y location.
     */
    public void setDataElements(int x, int y, Raster inRaster) {
        // Check if we can use fast code
        if (!(inRaster instanceof BytePackedRaster) ||
            ((BytePackedRaster)inRaster).pixelBitStride != pixelBitStride) {
            super.setDataElements(x, y, inRaster);
            return;
        }

        int srcOffX = inRaster.getMinX();
        int srcOffY = inRaster.getMinY();
        int dstOffX = srcOffX + x;
        int dstOffY = srcOffY + y;
        int width = inRaster.getWidth();
        int height = inRaster.getHeight();
        if ((dstOffX < this.minX) || (dstOffY < this.minY) ||
            (dstOffX + width > this.maxX) || (dstOffY + height > this.maxY)) {
            throw new ArrayIndexOutOfBoundsException
                ("Coordinate out of bounds!");
        }
        setDataElements(dstOffX, dstOffY,
                        srcOffX, srcOffY,
                        width, height,
                        (BytePackedRaster)inRaster);
    }

    /**
     * Stores the Raster data at the specified location.
     * @param dstX The absolute X coordinate of the destination pixel
     * that will receive a copy of the upper-left pixel of the
     * inRaster
     * @param dstY The absolute Y coordinate of the destination pixel
     * that will receive a copy of the upper-left pixel of the
     * inRaster
     * @param srcX The absolute X coordinate of the upper-left source
     * pixel that will be copied into this Raster
     * @param srcY The absolute Y coordinate of the upper-left source
     * pixel that will be copied into this Raster
     * @param width      The number of pixels to store horizontally
     * @param height     The number of pixels to store vertically
     * @param inRaster   BytePackedRaster of data to place at x,y location.
     */
    private void setDataElements(int dstX, int dstY,
                                 int srcX, int srcY,
                                 int width, int height,
                                 BytePackedRaster inRaster) {
        // Assume bounds checking has been performed previously
        if (width <= 0 || height <= 0) {
            return;
        }

        byte[] inData = inRaster.data;
        byte[] outData = this.data;

        int inscan = inRaster.scanlineStride;
        int outscan = this.scanlineStride;
        int inbit = inRaster.dataBitOffset +
                      8 * (srcY - inRaster.minY) * inscan +
                      (srcX - inRaster.minX) * inRaster.pixelBitStride;
        int outbit = (this.dataBitOffset +
                      8 * (dstY - minY) * outscan +
                      (dstX - minX) * this.pixelBitStride);
        int copybits = width * pixelBitStride;

        // Check whether the same bit alignment is present in both
        // Rasters; if so, we can copy whole bytes using
        // System.arraycopy.  If not, we must do a "funnel shift"
        // where adjacent bytes contribute to each destination byte.
        if ((inbit & 7) == (outbit & 7)) {
            // copy is bit aligned
            int bitpos = outbit & 7;
            if (bitpos != 0) {
                int bits = 8 - bitpos;
                // Copy partial bytes on left
                int inbyte = inbit >> 3;
                int outbyte = outbit >> 3;
                int mask = 0xff >> bitpos;
                if (copybits < bits) {
                    // Fix bug 4399076: previously had '8 - copybits' instead
                    // of 'bits - copybits'.
                    //
                    // Prior to the this expression, 'mask' has its rightmost
                    // 'bits' bits set to '1'.  We want it to have a total
                    // of 'copybits' bits set, therefore we want to introduce
                    // 'bits - copybits' zeroes on the right.
                    mask &= 0xff << (bits - copybits);
                    bits = copybits;
                }
                for (int j = 0; j < height; j++) {
                    int element = outData[outbyte];
                    element &= ~mask;
                    element |= (inData[inbyte] & mask);
                    outData[outbyte] = (byte) element;
                    inbyte += inscan;
                    outbyte += outscan;
                }
                inbit += bits;
                outbit += bits;
                copybits -= bits;
            }
            if (copybits >= 8) {
                // Copy whole bytes
                int inbyte = inbit >> 3;
                int outbyte = outbit >> 3;
                int copybytes = copybits >> 3;
                if (copybytes == inscan && inscan == outscan) {
                    System.arraycopy(inData, inbyte,
                                     outData, outbyte,
                                     inscan * height);
                } else {
                    for (int j = 0; j < height; j++) {
                        System.arraycopy(inData, inbyte,
                                         outData, outbyte,
                                         copybytes);
                        inbyte += inscan;
                        outbyte += outscan;
                    }
                }

                int bits = copybytes*8;
                inbit += bits;
                outbit += bits;
                copybits -= bits;
            }
            if (copybits > 0) {
                // Copy partial bytes on right
                int inbyte = inbit >> 3;
                int outbyte = outbit >> 3;
                int mask = (0xff00 >> copybits) & 0xff;
                for (int j = 0; j < height; j++) {
                    int element = outData[outbyte];
                    element &= ~mask;
                    element |= (inData[inbyte] & mask);
                    outData[outbyte] = (byte) element;
                    inbyte += inscan;
                    outbyte += outscan;
                }
            }
        } else {
            // Unaligned case, see RFE #4284166
            // Note that the code in that RFE is not correct

            // Insert bits into the first byte of the output
            // if either the starting bit position is not zero or
            // we are writing fewer than 8 bits in total
            int bitpos = outbit & 7;
            if (bitpos != 0 || copybits < 8) {
                int bits = 8 - bitpos;
                int inbyte = inbit >> 3;
                int outbyte = outbit >> 3;

                int lshift = inbit & 7;
                int rshift = 8 - lshift;
                int mask = 0xff >> bitpos;
                if (copybits < bits) {
                    // Fix mask if we're only writing a partial byte
                    mask &= 0xff << (bits - copybits);
                    bits = copybits;
                }
                int lastByte = inData.length - 1;
                for (int j = 0; j < height; j++) {
                    // Read two bytes from the source if possible
                    // Don't worry about going over a scanline boundary
                    // since any extra bits won't get used anyway
                    byte inData0 = inData[inbyte];
                    byte inData1 = (byte)0;
                    if (inbyte < lastByte) {
                        inData1 = inData[inbyte + 1];
                    }

                    // Insert the new bits into the output
                    int element = outData[outbyte];
                    element &= ~mask;
                    element |= (((inData0 << lshift) |
                                 ((inData1 & 0xff) >> rshift))
                                >> bitpos) & mask;
                    outData[outbyte] = (byte)element;
                    inbyte += inscan;
                    outbyte += outscan;
                }

                inbit += bits;
                outbit += bits;
                copybits -= bits;
            }

            // Now we have outbit & 7 == 0 so we can write
            // complete bytes for a while

            // Make sure we have work to do in the central loop
            // to avoid reading past the end of the scanline
            if (copybits >= 8) {
                int inbyte = inbit >> 3;
                int outbyte = outbit >> 3;
                int copybytes = copybits >> 3;
                int lshift = inbit & 7;
                int rshift = 8 - lshift;

                for (int j = 0; j < height; j++) {
                    int ibyte = inbyte + j*inscan;
                    int obyte = outbyte + j*outscan;

                    int inData0 = inData[ibyte];
                    // Combine adjacent bytes while 8 or more bits left
                    for (int i = 0; i < copybytes; i++) {
                        int inData1 = inData[ibyte + 1];
                        int val = (inData0 << lshift) |
                            ((inData1 & 0xff) >> rshift);
                        outData[obyte] = (byte)val;
                        inData0 = inData1;

                        ++ibyte;
                        ++obyte;
                    }
                }

                int bits = copybytes*8;
                inbit += bits;
                outbit += bits;
                copybits -= bits;
            }

            // Finish last byte
            if (copybits > 0) {
                int inbyte = inbit >> 3;
                int outbyte = outbit >> 3;
                int mask = (0xff00 >> copybits) & 0xff;
                int lshift = inbit & 7;
                int rshift = 8 - lshift;

                int lastByte = inData.length - 1;
                for (int j = 0; j < height; j++) {
                    byte inData0 = inData[inbyte];
                    byte inData1 = (byte)0;
                    if (inbyte < lastByte) {
                        inData1 = inData[inbyte + 1];
                    }

                    // Insert the new bits into the output
                    int element = outData[outbyte];
                    element &= ~mask;
                    element |= ((inData0 << lshift) |
                                ((inData1 & 0xff) >> rshift)) & mask;
                    outData[outbyte] = (byte)element;

                    inbyte += inscan;
                    outbyte += outscan;
                }
            }
        }

        markDirty();
    }

    /**
     * Copies pixels from Raster srcRaster to this WritableRaster.
     * For each (x, y) address in srcRaster, the corresponding pixel
     * is copied to address (x+dx, y+dy) in this WritableRaster,
     * unless (x+dx, y+dy) falls outside the bounds of this raster.
     * srcRaster must have the same number of bands as this WritableRaster.
     * The copy is a simple copy of source samples to the corresponding
     * destination samples.  For details, see
     * {@link WritableRaster#setRect(Raster)}.
     *
     * @param dx        The X translation factor from src space to dst space
     *                  of the copy.
     * @param dy        The Y translation factor from src space to dst space
     *                  of the copy.
     * @param srcRaster The Raster from which to copy pixels.
     */
    public void setRect(int dx, int dy, Raster srcRaster) {
        // Check if we can use fast code
        if (!(srcRaster instanceof BytePackedRaster) ||
            ((BytePackedRaster)srcRaster).pixelBitStride != pixelBitStride) {
            super.setRect(dx, dy, srcRaster);
            return;
        }

        int width  = srcRaster.getWidth();
        int height = srcRaster.getHeight();
        int srcOffX = srcRaster.getMinX();
        int srcOffY = srcRaster.getMinY();
        int dstOffX = dx+srcOffX;
        int dstOffY = dy+srcOffY;

        // Clip to this raster
        if (dstOffX < this.minX) {
            int skipX = this.minX - dstOffX;
            width -= skipX;
            srcOffX += skipX;
            dstOffX = this.minX;
        }
        if (dstOffY < this.minY) {
            int skipY = this.minY - dstOffY;
            height -= skipY;
            srcOffY += skipY;
            dstOffY = this.minY;
        }
        if (dstOffX+width > this.maxX) {
            width = this.maxX - dstOffX;
        }
        if (dstOffY+height > this.maxY) {
            height = this.maxY - dstOffY;
        }

        setDataElements(dstOffX, dstOffY,
                        srcOffX, srcOffY,
                        width, height,
                        (BytePackedRaster)srcRaster);
    }

    /**
     * Stores an array of data elements into the specified rectangular
     * region.
     * An ArrayIndexOutOfBounds exception will be thrown at runtime
     * if the pixel coordinates are out of bounds.
     * A ClassCastException will be thrown if the input object is non null
     * and references anything other than an array of transferType.
     * The data elements in the
     * data array are assumed to be packed.  That is, a data element
     * at location (x2, y2) would be found at:
     * <pre>
     *      inData[((y2-y)*w + (x2-x))]
     * </pre>
     * @param x        The X coordinate of the upper left pixel location.
     * @param y        The Y coordinate of the upper left pixel location.
     * @param w        Width of the pixel rectangle.
     * @param h        Height of the pixel rectangle.
     * @param inData   An object reference to an array of type defined by
     *                 getTransferType() and length w*h*getNumDataElements()
     *                 containing the pixel data to place between x,y and
     *                 x+h, y+h.
     */
    public void setDataElements(int x, int y, int w, int h, Object obj) {
        putByteData(x, y, w, h, (byte[])obj);
    }

    /**
     * Stores a byte array of data elements into the specified rectangular
     * region.  The band index will be ignored.
     * An ArrayIndexOutOfBounds exception will be thrown at runtime
     * if the pixel coordinates are out of bounds.
     * The data elements in the
     * data array are assumed to be packed.  That is, a data element
     * at location (x2, y2) would be found at:
     * <pre>
     *      inData[((y2-y)*w + (x2-x))]
     * </pre>
     * @param x        The X coordinate of the upper left pixel location.
     * @param y        The Y coordinate of the upper left pixel location.
     * @param w        Width of the pixel rectangle.
     * @param h        Height of the pixel rectangle.
     * @param band     The band to set, is ignored.
     * @param inData   The data elements to be stored.
     */
    public void putByteData(int x, int y, int w, int h,
                            int band, byte[] inData) {
        putByteData(x, y, w, h, inData);
    }

    /**
     * Stores a byte array of data elements into the specified rectangular
     * region.
     * An ArrayIndexOutOfBounds exception will be thrown at runtime
     * if the pixel coordinates are out of bounds.
     * The data elements in the
     * data array are assumed to be packed.  That is, a data element
     * at location (x2, y2) would be found at:
     * <pre>
     *      inData[((y2-y)*w + (x2-x))]
     * </pre>
     * @param x        The X coordinate of the upper left pixel location.
     * @param y        The Y coordinate of the upper left pixel location.
     * @param w        Width of the pixel rectangle.
     * @param h        Height of the pixel rectangle.
     * @param inData   The data elements to be stored.
     */
    public void putByteData(int x, int y, int w, int h, byte[] inData) {
        if ((x < this.minX) || (y < this.minY) ||
            (x + w > this.maxX) || (y + h > this.maxY)) {
            throw new ArrayIndexOutOfBoundsException
                ("Coordinate out of bounds!");
        }
        if (w == 0 || h == 0) {
            return;
        }

        int pixbits = pixelBitStride;
        int scanbit = dataBitOffset + (x - minX) * pixbits;
        int index = (y - minY) * scanlineStride;
        int outindex = 0;
        byte data[] = this.data;
        for (int j = 0; j < h; j++) {
            int bitnum = scanbit;
            int element;

            // Process initial portion of scanline
            int i = 0;
            while ((i < w) && ((bitnum & 7) != 0)) {
                int shift = shiftOffset - (bitnum & 7);
                element = data[index + (bitnum >> 3)];
                element &= ~(bitMask << shift);
                element |= (inData[outindex++] & bitMask) << shift;
                data[index + (bitnum >> 3)] = (byte)element;

                bitnum += pixbits;
                i++;
            }

            // Process central portion of scanline 8 pixels at a time
            int inIndex = index + (bitnum >> 3);
            switch (pixbits) {
            case 1:
                for (; i < w - 7; i += 8) {
                    element = (inData[outindex++] & 1) << 7;
                    element |= (inData[outindex++] & 1) << 6;
                    element |= (inData[outindex++] & 1) << 5;
                    element |= (inData[outindex++] & 1) << 4;
                    element |= (inData[outindex++] & 1) << 3;
                    element |= (inData[outindex++] & 1) << 2;
                    element |= (inData[outindex++] & 1) << 1;
                    element |= (inData[outindex++] & 1);

                    data[inIndex++] = (byte)element;

                    bitnum += 8;
                }
                break;

            case 2:
                for (; i < w - 7; i += 8) {
                    element = (inData[outindex++] & 3) << 6;
                    element |= (inData[outindex++] & 3) << 4;
                    element |= (inData[outindex++] & 3) << 2;
                    element |= (inData[outindex++] & 3);
                    data[inIndex++] = (byte)element;

                    element = (inData[outindex++] & 3) << 6;
                    element |= (inData[outindex++] & 3) << 4;
                    element |= (inData[outindex++] & 3) << 2;
                    element |= (inData[outindex++] & 3);
                    data[inIndex++] = (byte)element;

                    bitnum += 16;
                }
                break;

            case 4:
                for (; i < w - 7; i += 8) {
                    element = (inData[outindex++] & 0xf) << 4;
                    element |= (inData[outindex++] & 0xf);
                    data[inIndex++] = (byte)element;

                    element = (inData[outindex++] & 0xf) << 4;
                    element |= (inData[outindex++] & 0xf);
                    data[inIndex++] = (byte)element;

                    element = (inData[outindex++] & 0xf) << 4;
                    element |= (inData[outindex++] & 0xf);
                    data[inIndex++] = (byte)element;

                    element = (inData[outindex++] & 0xf) << 4;
                    element |= (inData[outindex++] & 0xf);
                    data[inIndex++] = (byte)element;

                    bitnum += 32;
                }
                break;
            }

            // Process final portion of scanline
            for (; i < w; i++) {
                int shift = shiftOffset - (bitnum & 7);

                element = data[index + (bitnum >> 3)];
                element &= ~(bitMask << shift);
                element |= (inData[outindex++] & bitMask) << shift;
                data[index + (bitnum >> 3)] = (byte)element;

                bitnum += pixbits;
            }

            index += scanlineStride;
        }

        markDirty();
    }

    /**
     * Returns an int array containing all samples for a rectangle of pixels,
     * one sample per array element.
     * An ArrayIndexOutOfBoundsException may be thrown
     * if the coordinates are not in bounds.
     * @param x,&nbsp;y   the coordinates of the upper-left pixel location
     * @param w      Width of the pixel rectangle
     * @param h      Height of the pixel rectangle
     * @param iArray An optionally pre-allocated int array
     * @return the samples for the specified rectangle of pixels.
     */
    public int[] getPixels(int x, int y, int w, int h, int iArray[]) {
        if ((x < this.minX) || (y < this.minY) ||
            (x + w > this.maxX) || (y + h > this.maxY)) {
            throw new ArrayIndexOutOfBoundsException
                ("Coordinate out of bounds!");
        }
        if (iArray == null) {
            iArray = new int[w * h];
        }
        int pixbits = pixelBitStride;
        int scanbit = dataBitOffset + (x-minX) * pixbits;
        int index = (y-minY) * scanlineStride;
        int outindex = 0;
        byte data[] = this.data;

        for (int j = 0; j < h; j++) {
            int bitnum = scanbit;
            int element;

            // Process initial portion of scanline
            int i = 0;
            while ((i < w) && ((bitnum & 7) != 0)) {
                int shift = shiftOffset - (bitnum & 7);
                iArray[outindex++] =
                    bitMask & (data[index + (bitnum >> 3)] >> shift);
                bitnum += pixbits;
                i++;
            }

            // Process central portion of scanline 8 pixels at a time
            int inIndex = index + (bitnum >> 3);
            switch (pixbits) {
            case 1:
                for (; i < w - 7; i += 8) {
                    element = data[inIndex++];
                    iArray[outindex++] = (element >> 7) & 1;
                    iArray[outindex++] = (element >> 6) & 1;
                    iArray[outindex++] = (element >> 5) & 1;
                    iArray[outindex++] = (element >> 4) & 1;
                    iArray[outindex++] = (element >> 3) & 1;
                    iArray[outindex++] = (element >> 2) & 1;
                    iArray[outindex++] = (element >> 1) & 1;
                    iArray[outindex++] = element & 1;
                    bitnum += 8;
                }
                break;

            case 2:
                for (; i < w - 7; i += 8) {
                    element = data[inIndex++];
                    iArray[outindex++] = (element >> 6) & 3;
                    iArray[outindex++] = (element >> 4) & 3;
                    iArray[outindex++] = (element >> 2) & 3;
                    iArray[outindex++] = element & 3;

                    element = data[inIndex++];
                    iArray[outindex++] = (element >> 6) & 3;
                    iArray[outindex++] = (element >> 4) & 3;
                    iArray[outindex++] = (element >> 2) & 3;
                    iArray[outindex++] = element & 3;

                    bitnum += 16;
                }
                break;

            case 4:
                for (; i < w - 7; i += 8) {
                    element = data[inIndex++];
                    iArray[outindex++] = (element >> 4) & 0xf;
                    iArray[outindex++] = element & 0xf;

                    element = data[inIndex++];
                    iArray[outindex++] = (element >> 4) & 0xf;
                    iArray[outindex++] = element & 0xf;

                    element = data[inIndex++];
                    iArray[outindex++] = (element >> 4) & 0xf;
                    iArray[outindex++] = element & 0xf;

                    element = data[inIndex++];
                    iArray[outindex++] = (element >> 4) & 0xf;
                    iArray[outindex++] = element & 0xf;

                    bitnum += 32;
                }
                break;
            }

            // Process final portion of scanline
            for (; i < w; i++) {
                int shift = shiftOffset - (bitnum & 7);
                iArray[outindex++] =
                    bitMask & (data[index + (bitnum >> 3)] >> shift);
                bitnum += pixbits;
            }

            index += scanlineStride;
        }

        return iArray;
    }

    /**
     * Sets all samples for a rectangle of pixels from an int array containing
     * one sample per array element.
     * An ArrayIndexOutOfBoundsException may be thrown if the coordinates are
     * not in bounds.
     * @param x        The X coordinate of the upper left pixel location.
     * @param y        The Y coordinate of the upper left pixel location.
     * @param w        Width of the pixel rectangle.
     * @param h        Height of the pixel rectangle.
     * @param iArray   The input int pixel array.
     */
    public void setPixels(int x, int y, int w, int h, int iArray[]) {
        if ((x < this.minX) || (y < this.minY) ||
            (x + w > this.maxX) || (y + h > this.maxY)) {
            throw new ArrayIndexOutOfBoundsException
                ("Coordinate out of bounds!");
        }
        int pixbits = pixelBitStride;
        int scanbit = dataBitOffset + (x - minX) * pixbits;
        int index = (y - minY) * scanlineStride;
        int outindex = 0;
        byte data[] = this.data;
        for (int j = 0; j < h; j++) {
            int bitnum = scanbit;
            int element;

            // Process initial portion of scanline
            int i = 0;
            while ((i < w) && ((bitnum & 7) != 0)) {
                int shift = shiftOffset - (bitnum & 7);
                element = data[index + (bitnum >> 3)];
                element &= ~(bitMask << shift);
                element |= (iArray[outindex++] & bitMask) << shift;
                data[index + (bitnum >> 3)] = (byte)element;

                bitnum += pixbits;
                i++;
            }

            // Process central portion of scanline 8 pixels at a time
            int inIndex = index + (bitnum >> 3);
            switch (pixbits) {
            case 1:
                for (; i < w - 7; i += 8) {
                    element = (iArray[outindex++] & 1) << 7;
                    element |= (iArray[outindex++] & 1) << 6;
                    element |= (iArray[outindex++] & 1) << 5;
                    element |= (iArray[outindex++] & 1) << 4;
                    element |= (iArray[outindex++] & 1) << 3;
                    element |= (iArray[outindex++] & 1) << 2;
                    element |= (iArray[outindex++] & 1) << 1;
                    element |= (iArray[outindex++] & 1);
                    data[inIndex++] = (byte)element;

                    bitnum += 8;
                }
                break;

            case 2:
                for (; i < w - 7; i += 8) {
                    element = (iArray[outindex++] & 3) << 6;
                    element |= (iArray[outindex++] & 3) << 4;
                    element |= (iArray[outindex++] & 3) << 2;
                    element |= (iArray[outindex++] & 3);
                    data[inIndex++] = (byte)element;

                    element = (iArray[outindex++] & 3) << 6;
                    element |= (iArray[outindex++] & 3) << 4;
                    element |= (iArray[outindex++] & 3) << 2;
                    element |= (iArray[outindex++] & 3);
                    data[inIndex++] = (byte)element;

                    bitnum += 16;
                }
                break;

            case 4:
                for (; i < w - 7; i += 8) {
                    element = (iArray[outindex++] & 0xf) << 4;
                    element |= (iArray[outindex++] & 0xf);
                    data[inIndex++] = (byte)element;

                    element = (iArray[outindex++] & 0xf) << 4;
                    element |= (iArray[outindex++] & 0xf);
                    data[inIndex++] = (byte)element;

                    element = (iArray[outindex++] & 0xf) << 4;
                    element |= (iArray[outindex++] & 0xf);
                    data[inIndex++] = (byte)element;

                    element = (iArray[outindex++] & 0xf) << 4;
                    element |= (iArray[outindex++] & 0xf);
                    data[inIndex++] = (byte)element;

                    bitnum += 32;
                }
                break;
            }

            // Process final portion of scanline
            for (; i < w; i++) {
                int shift = shiftOffset - (bitnum & 7);

                element = data[index + (bitnum >> 3)];
                element &= ~(bitMask << shift);
                element |= (iArray[outindex++] & bitMask) << shift;
                data[index + (bitnum >> 3)] = (byte)element;

                bitnum += pixbits;
            }

            index += scanlineStride;
        }

        markDirty();
    }

    /**
     * Creates a subraster given a region of the raster.  The x and y
     * coordinates specify the horizontal and vertical offsets
     * from the upper-left corner of this raster to the upper-left corner
     * of the subraster.  Note that the subraster will reference the same
     * DataBuffer as the parent raster, but using different offsets. The
     * bandList is ignored.
     * @param x               X offset.
     * @param y               Y offset.
     * @param width           Width (in pixels) of the subraster.
     * @param height          Height (in pixels) of the subraster.
     * @param x0              Translated X origin of the subraster.
     * @param y0              Translated Y origin of the subraster.
     * @param bandList        Array of band indices.
     * @exception RasterFormatException
     *            if the specified bounding box is outside of the parent raster.
     */
    public Raster createChild(int x, int y,
                              int width, int height,
                              int x0, int y0, int[] bandList) {
        WritableRaster newRaster = createWritableChild(x, y,
                                                       width, height,
                                                       x0, y0,
                                                       bandList);
        return (Raster) newRaster;
    }

    /**
     * Creates a Writable subRaster given a region of the Raster. The x and y
     * coordinates specify the horizontal and vertical offsets
     * from the upper-left corner of this Raster to the upper-left corner
     * of the subRaster.  The bandList is ignored.
     * A translation to the subRaster may also be specified.
     * Note that the subRaster will reference the same
     * DataBuffer as the parent Raster, but using different offsets.
     * @param x               X offset.
     * @param y               Y offset.
     * @param width           Width (in pixels) of the subraster.
     * @param height          Height (in pixels) of the subraster.
     * @param x0              Translated X origin of the subraster.
     * @param y0              Translated Y origin of the subraster.
     * @param bandList        Array of band indices.
     * @exception RasterFormatException
     *            if the specified bounding box is outside of the parent Raster.
     */
    public WritableRaster createWritableChild(int x, int y,
                                              int width, int height,
                                              int x0, int y0,
                                              int[] bandList) {
        if (x < this.minX) {
            throw new RasterFormatException("x lies outside the raster");
        }
        if (y < this.minY) {
            throw new RasterFormatException("y lies outside the raster");
        }
        if ((x+width < x) || (x+width > this.minX + this.width)) {
            throw new RasterFormatException("(x + width) is outside of Raster");
        }
        if ((y+height < y) || (y+height > this.minY + this.height)) {
            throw new RasterFormatException("(y + height) is outside of Raster");
        }

        SampleModel sm;

        if (bandList != null) {
            sm = sampleModel.createSubsetSampleModel(bandList);
        }
        else {
            sm = sampleModel;
        }

        int deltaX = x0 - x;
        int deltaY = y0 - y;

        return new BytePackedRaster(sm,
                                    dataBuffer,
                                    new Rectangle(x0, y0, width, height),
                                    new Point(sampleModelTranslateX+deltaX,
                                              sampleModelTranslateY+deltaY),
                                    this);
    }

    /**
     * Creates a raster with the same layout but using a different
     * width and height, and with new zeroed data arrays.
     */
    public WritableRaster createCompatibleWritableRaster(int w, int h) {
        if (w <= 0 || h <=0) {
            throw new RasterFormatException("negative "+
                                          ((w <= 0) ? "width" : "height"));
        }

        SampleModel sm = sampleModel.createCompatibleSampleModel(w,h);

        return new BytePackedRaster(sm, new Point(0,0));
    }

    /**
     * Creates a raster with the same layout and the same
     * width and height, and with new zeroed data arrays.
     */
    public WritableRaster createCompatibleWritableRaster () {
        return createCompatibleWritableRaster(width,height);
    }

    /**
     * Verify that the layout parameters are consistent with
     * the data.  If strictCheck
     * is false, this method will check for ArrayIndexOutOfBounds conditions.
     * If strictCheck is true, this method will check for additional error
     * conditions such as line wraparound (width of a line greater than
     * the scanline stride).
     * @return   String   Error string, if the layout is incompatible with
     *                    the data.  Otherwise returns null.
     */
    private void verify (boolean strictCheck) {
        // Make sure data for Raster is in a legal range
        if (dataBitOffset < 0) {
            throw new RasterFormatException("Data offsets must be >= 0");
        }

        /* Need to re-verify the dimensions since a sample model may be
         * specified to the constructor
         */
        if (width <= 0 || height <= 0 ||
            height > (Integer.MAX_VALUE / width))
        {
            throw new RasterFormatException("Invalid raster dimension");
        }


        /*
         * pixelBitstride was verified in constructor, so just make
         * sure that it is safe to multiply it by width.
         */
        if ((width - 1) > Integer.MAX_VALUE / pixelBitStride) {
            throw new RasterFormatException("Invalid raster dimension");
        }

        if ((long)minX - sampleModelTranslateX < 0 ||
            (long)minY - sampleModelTranslateY < 0) {

            throw new RasterFormatException("Incorrect origin/translate: (" +
                    minX + ", " + minY + ") / (" +
                    sampleModelTranslateX + ", " + sampleModelTranslateY + ")");
        }

        if (scanlineStride < 0 ||
            scanlineStride > (Integer.MAX_VALUE / height))
        {
            throw new RasterFormatException("Invalid scanline stride");
        }

<<<<<<< HEAD
        long lastbit = (long) dataBitOffset
                       + (long) (height - 1) * (long) scanlineStride * 8
                       + (long) (width - 1) * (long) pixelBitStride
                       + (long) pixelBitStride - 1;
=======
        if (height > 1 || minY - sampleModelTranslateY > 0) {
            // buffer should contain at least one scanline
            if (scanlineStride > data.length) {
                throw new RasterFormatException("Incorrect scanline stride: "
                        + scanlineStride);
            }
        }

        int lastbit = (dataBitOffset
                       + (height-1) * scanlineStride * 8
                       + (width-1) * pixelBitStride
                       + pixelBitStride - 1);
>>>>>>> 32a0777d
        if (lastbit < 0 || lastbit / 8 >= data.length) {
            throw new RasterFormatException("raster dimensions overflow " +
                                            "array bounds");
        }
        if (strictCheck) {
            if (height > 1) {
                lastbit = width * pixelBitStride - 1;
                if (lastbit / 8 >= scanlineStride) {
                    throw new RasterFormatException("data for adjacent" +
                                                    " scanlines overlaps");
                }
            }
        }
    }

    public String toString() {
        return new String ("BytePackedRaster: width = "+width+" height = "+height
                           +" #channels "+numBands
                           +" xOff = "+sampleModelTranslateX
                           +" yOff = "+sampleModelTranslateY);
    }
}<|MERGE_RESOLUTION|>--- conflicted
+++ resolved
@@ -1400,12 +1400,6 @@
             throw new RasterFormatException("Invalid scanline stride");
         }
 
-<<<<<<< HEAD
-        long lastbit = (long) dataBitOffset
-                       + (long) (height - 1) * (long) scanlineStride * 8
-                       + (long) (width - 1) * (long) pixelBitStride
-                       + (long) pixelBitStride - 1;
-=======
         if (height > 1 || minY - sampleModelTranslateY > 0) {
             // buffer should contain at least one scanline
             if (scanlineStride > data.length) {
@@ -1414,11 +1408,10 @@
             }
         }
 
-        int lastbit = (dataBitOffset
-                       + (height-1) * scanlineStride * 8
-                       + (width-1) * pixelBitStride
-                       + pixelBitStride - 1);
->>>>>>> 32a0777d
+        long lastbit = (long) dataBitOffset
+                       + (long) (height - 1) * (long) scanlineStride * 8
+                       + (long) (width - 1) * (long) pixelBitStride
+                       + (long) pixelBitStride - 1;
         if (lastbit < 0 || lastbit / 8 >= data.length) {
             throw new RasterFormatException("raster dimensions overflow " +
                                             "array bounds");
