--- conflicted
+++ resolved
@@ -3492,17 +3492,6 @@
   }
 
 #if !INCLUDE_JFR
-<<<<<<< HEAD
-    // if JFR is not enabled at the build time keep the original JvmtiExport location
-
-    // Always call even when there are not JVMTI environments yet, since environments
-    // may be attached late and JVMTI must track phases of VM execution
-    JvmtiExport::enter_start_phase();
-
-    // Notify JVMTI agents that VM has started (JNI is up) - nop if no agents.
-    JvmtiExport::post_vm_start();
-  }
-=======
   // if JFR is not enabled at the build time keep the original JvmtiExport location
 
   // Always call even when there are not JVMTI environments yet, since environments
@@ -3511,7 +3500,6 @@
 
   // Notify JVMTI agents that VM has started (JNI is up) - nop if no agents.
   JvmtiExport::post_vm_start();
->>>>>>> 5f3ab219
 #endif
 
   {
