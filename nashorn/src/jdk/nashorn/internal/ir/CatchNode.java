/*
 * Copyright (c) 2010, 2013, Oracle and/or its affiliates. All rights reserved.
 * DO NOT ALTER OR REMOVE COPYRIGHT NOTICES OR THIS FILE HEADER.
 *
 * This code is free software; you can redistribute it and/or modify it
 * under the terms of the GNU General Public License version 2 only, as
 * published by the Free Software Foundation.  Oracle designates this
 * particular file as subject to the "Classpath" exception as provided
 * by Oracle in the LICENSE file that accompanied this code.
 *
 * This code is distributed in the hope that it will be useful, but WITHOUT
 * ANY WARRANTY; without even the implied warranty of MERCHANTABILITY or
 * FITNESS FOR A PARTICULAR PURPOSE.  See the GNU General Public License
 * version 2 for more details (a copy is included in the LICENSE file that
 * accompanied this code).
 *
 * You should have received a copy of the GNU General Public License version
 * 2 along with this work; if not, write to the Free Software Foundation,
 * Inc., 51 Franklin St, Fifth Floor, Boston, MA 02110-1301 USA.
 *
 * Please contact Oracle, 500 Oracle Parkway, Redwood Shores, CA 94065 USA
 * or visit www.oracle.com if you need additional information or have any
 * questions.
 */

package jdk.nashorn.internal.ir;

import jdk.nashorn.internal.ir.annotations.Immutable;
import jdk.nashorn.internal.ir.visitor.NodeVisitor;

/**
 * IR representation of a catch clause.
 */
@Immutable
<<<<<<< HEAD
public final class CatchNode extends Node {
=======
public final class CatchNode extends Statement {
>>>>>>> 5106a9fb
    /** Exception identifier. */
    private final IdentNode exception;

    /** Exception condition. */
    private final Node exceptionCondition;

    /** Catch body. */
    private final Block body;

    /**
     * Constructors
     *
     * @param lineNumber         lineNumber
     * @param token              token
     * @param finish             finish
     * @param exception          variable name of exception
     * @param exceptionCondition exception condition
     * @param body               catch body
     */
    public CatchNode(final int lineNumber, final long token, final int finish, final IdentNode exception, final Node exceptionCondition, final Block body) {
        super(lineNumber, token, finish);
        this.exception          = exception;
        this.exceptionCondition = exceptionCondition;
        this.body               = body;
    }

    private CatchNode(final CatchNode catchNode, final IdentNode exception, final Node exceptionCondition, final Block body) {
        super(catchNode);
<<<<<<< HEAD

=======
>>>>>>> 5106a9fb
        this.exception          = exception;
        this.exceptionCondition = exceptionCondition;
        this.body               = body;
    }

    /**
     * Assist in IR navigation.
     * @param visitor IR navigating visitor.
     */
    @Override
    public Node accept(final NodeVisitor visitor) {
        if (visitor.enterCatchNode(this)) {
            return visitor.leaveCatchNode(
                setException((IdentNode)exception.accept(visitor)).
                setExceptionCondition(exceptionCondition == null ? null : exceptionCondition.accept(visitor)).
                setBody((Block)body.accept(visitor)));
        }

        return this;
    }

    @Override
    public boolean isTerminal() {
        return body.isTerminal();
    }

    @Override
    public void toString(final StringBuilder sb) {
        sb.append(" catch (");
        exception.toString(sb);

        if (exceptionCondition != null) {
            sb.append(" if ");
            exceptionCondition.toString(sb);
        }
        sb.append(')');
    }

    /**
     * Get the identifier representing the exception thrown
     * @return the exception identifier
     */
    public IdentNode getException() {
        return exception;
    }

    /**
     * Get the exception condition for this catch block
     * @return the exception condition
     */
    public Node getExceptionCondition() {
        return exceptionCondition;
    }

    /**
     * Reset the exception condition for this catch block
     * @param exceptionCondition the new exception condition
     * @return new or same CatchNode
     */
    public CatchNode setExceptionCondition(final Node exceptionCondition) {
        if (this.exceptionCondition == exceptionCondition) {
            return this;
        }
        return new CatchNode(this, exception, exceptionCondition, body);
    }

    /**
     * Get the body for this catch block
     * @return the catch block body
     */
    public Block getBody() {
        return body;
    }

<<<<<<< HEAD
    private CatchNode setException(final IdentNode exception) {
=======
    /**
     * Resets the exception of a catch block
     * @param exception new exception
     * @return new catch node if changed, same otherwise
     */
    public CatchNode setException(final IdentNode exception) {
>>>>>>> 5106a9fb
        if (this.exception == exception) {
            return this;
        }
        return new CatchNode(this, exception, exceptionCondition, body);
    }

    private CatchNode setBody(final Block body) {
        if (this.body == body) {
            return this;
        }
        return new CatchNode(this, exception, exceptionCondition, body);
    }
}<|MERGE_RESOLUTION|>--- conflicted
+++ resolved
@@ -32,11 +32,7 @@
  * IR representation of a catch clause.
  */
 @Immutable
-<<<<<<< HEAD
-public final class CatchNode extends Node {
-=======
 public final class CatchNode extends Statement {
->>>>>>> 5106a9fb
     /** Exception identifier. */
     private final IdentNode exception;
 
@@ -65,10 +61,6 @@
 
     private CatchNode(final CatchNode catchNode, final IdentNode exception, final Node exceptionCondition, final Block body) {
         super(catchNode);
-<<<<<<< HEAD
-
-=======
->>>>>>> 5106a9fb
         this.exception          = exception;
         this.exceptionCondition = exceptionCondition;
         this.body               = body;
@@ -143,16 +135,12 @@
         return body;
     }
 
-<<<<<<< HEAD
-    private CatchNode setException(final IdentNode exception) {
-=======
     /**
      * Resets the exception of a catch block
      * @param exception new exception
      * @return new catch node if changed, same otherwise
      */
     public CatchNode setException(final IdentNode exception) {
->>>>>>> 5106a9fb
         if (this.exception == exception) {
             return this;
         }
