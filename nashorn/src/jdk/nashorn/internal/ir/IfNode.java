/*
 * Copyright (c) 2010, 2013, Oracle and/or its affiliates. All rights reserved.
 * DO NOT ALTER OR REMOVE COPYRIGHT NOTICES OR THIS FILE HEADER.
 *
 * This code is free software; you can redistribute it and/or modify it
 * under the terms of the GNU General Public License version 2 only, as
 * published by the Free Software Foundation.  Oracle designates this
 * particular file as subject to the "Classpath" exception as provided
 * by Oracle in the LICENSE file that accompanied this code.
 *
 * This code is distributed in the hope that it will be useful, but WITHOUT
 * ANY WARRANTY; without even the implied warranty of MERCHANTABILITY or
 * FITNESS FOR A PARTICULAR PURPOSE.  See the GNU General Public License
 * version 2 for more details (a copy is included in the LICENSE file that
 * accompanied this code).
 *
 * You should have received a copy of the GNU General Public License version
 * 2 along with this work; if not, write to the Free Software Foundation,
 * Inc., 51 Franklin St, Fifth Floor, Boston, MA 02110-1301 USA.
 *
 * Please contact Oracle, 500 Oracle Parkway, Redwood Shores, CA 94065 USA
 * or visit www.oracle.com if you need additional information or have any
 * questions.
 */

package jdk.nashorn.internal.ir;

import jdk.nashorn.internal.ir.annotations.Immutable;
import jdk.nashorn.internal.ir.visitor.NodeVisitor;

/**
 * IR representation for an IF statement.
 */
@Immutable
<<<<<<< HEAD
public final class IfNode extends Node {
=======
public final class IfNode extends Statement {
>>>>>>> 5106a9fb
    /** Test expression. */
    private final Node test;

    /** Pass statements. */
    private final Block pass;

    /** Fail statements. */
    private final Block fail;

    /**
     * Constructor
     *
     * @param lineNumber line number
     * @param token      token
     * @param finish     finish
     * @param test       test
     * @param pass       block to execute when test passes
     * @param fail       block to execute when test fails or null
     */
<<<<<<< HEAD
    public IfNode(final Source source, final long token, final int finish, final Node test, final Block pass, final Block fail) {
        super(source, token, finish);
=======
    public IfNode(final int lineNumber, final long token, final int finish, final Node test, final Block pass, final Block fail) {
        super(lineNumber, token, finish);
>>>>>>> 5106a9fb
        this.test = test;
        this.pass = pass;
        this.fail = fail;
    }

    private IfNode(final IfNode ifNode, final Node test, final Block pass, final Block fail) {
        super(ifNode);
        this.test = test;
        this.pass = pass;
        this.fail = fail;
    }

    @Override
    public boolean isTerminal() {
        return pass.isTerminal() && fail != null && fail.isTerminal();
    }

    @Override
    public Node accept(final NodeVisitor visitor) {
        if (visitor.enterIfNode(this)) {
            return visitor.leaveIfNode(
                setTest(test.accept(visitor)).
                setPass((Block)pass.accept(visitor)).
                setFail(fail == null ? null : (Block)fail.accept(visitor)));
        }

        return this;
    }

    @Override
    public void toString(final StringBuilder sb) {
        sb.append("if (");
        test.toString(sb);
        sb.append(')');
    }

    /**
     * Get the else block of this IfNode
     * @return the else block, or null if none exists
     */
    public Block getFail() {
        return fail;
    }

    private IfNode setFail(final Block fail) {
        if (this.fail == fail) {
            return this;
        }
        return new IfNode(this, test, pass, fail);
    }

    /**
     * Get the then block for this IfNode
     * @return the then block
     */
    public Block getPass() {
        return pass;
    }

    private IfNode setPass(final Block pass) {
        if (this.pass == pass) {
            return this;
        }
        return new IfNode(this, test, pass, fail);
    }

    /**
     * Get the test expression for this IfNode
     * @return the test expression
     */
    public Node getTest() {
        return test;
    }

    /**
     * Reset the test expression for this IfNode
     * @param test a new test expression
     * @return new or same IfNode
     */
    public IfNode setTest(final Node test) {
        if (this.test == test) {
            return this;
        }
        return new IfNode(this, test, pass, fail);
    }
}<|MERGE_RESOLUTION|>--- conflicted
+++ resolved
@@ -32,11 +32,7 @@
  * IR representation for an IF statement.
  */
 @Immutable
-<<<<<<< HEAD
-public final class IfNode extends Node {
-=======
 public final class IfNode extends Statement {
->>>>>>> 5106a9fb
     /** Test expression. */
     private final Node test;
 
@@ -56,13 +52,8 @@
      * @param pass       block to execute when test passes
      * @param fail       block to execute when test fails or null
      */
-<<<<<<< HEAD
-    public IfNode(final Source source, final long token, final int finish, final Node test, final Block pass, final Block fail) {
-        super(source, token, finish);
-=======
     public IfNode(final int lineNumber, final long token, final int finish, final Node test, final Block pass, final Block fail) {
         super(lineNumber, token, finish);
->>>>>>> 5106a9fb
         this.test = test;
         this.pass = pass;
         this.fail = fail;
