/*
 * Copyright (c) 2010, 2013, Oracle and/or its affiliates. All rights reserved.
 * DO NOT ALTER OR REMOVE COPYRIGHT NOTICES OR THIS FILE HEADER.
 *
 * This code is free software; you can redistribute it and/or modify it
 * under the terms of the GNU General Public License version 2 only, as
 * published by the Free Software Foundation.  Oracle designates this
 * particular file as subject to the "Classpath" exception as provided
 * by Oracle in the LICENSE file that accompanied this code.
 *
 * This code is distributed in the hope that it will be useful, but WITHOUT
 * ANY WARRANTY; without even the implied warranty of MERCHANTABILITY or
 * FITNESS FOR A PARTICULAR PURPOSE.  See the GNU General Public License
 * version 2 for more details (a copy is included in the LICENSE file that
 * accompanied this code).
 *
 * You should have received a copy of the GNU General Public License version
 * 2 along with this work; if not, write to the Free Software Foundation,
 * Inc., 51 Franklin St, Fifth Floor, Boston, MA 02110-1301 USA.
 *
 * Please contact Oracle, 500 Oracle Parkway, Redwood Shores, CA 94065 USA
 * or visit www.oracle.com if you need additional information or have any
 * questions.
 */

package jdk.nashorn.internal.ir;

import jdk.nashorn.internal.ir.annotations.Immutable;
import jdk.nashorn.internal.ir.visitor.NodeVisitor;

/**
 * IR representation for THROW statements.
 */
@Immutable
<<<<<<< HEAD
public final class ThrowNode extends Node {
=======
public final class ThrowNode extends Statement {
>>>>>>> 5106a9fb
    /** Exception expression. */
    private final Node expression;

    /**
     * Constructor
     *
     * @param lineNumber line number
     * @param token      token
     * @param finish     finish
     * @param expression expression to throw
     */
<<<<<<< HEAD
    public ThrowNode(final Source source, final long token, final int finish, final Node expression) {
        super(source, token, finish);

        this.expression = expression;
    }

    private ThrowNode(final Node node, final Node expression) {
=======
    public ThrowNode(final int lineNumber, final long token, final int finish, final Node expression) {
        super(lineNumber, token, finish);
        this.expression = expression;
    }

    private ThrowNode(final ThrowNode node, final Node expression) {
>>>>>>> 5106a9fb
        super(node);
        this.expression = expression;
    }

    @Override
    public boolean isTerminal() {
        return true;
    }

    /**
     * Assist in IR navigation.
     * @param visitor IR navigating visitor.
     */
    @Override
    public Node accept(final NodeVisitor visitor) {
        if (visitor.enterThrowNode(this)) {
            return visitor.leaveThrowNode(setExpression(expression.accept(visitor)));
        }

        return this;
    }

    @Override
    public void toString(final StringBuilder sb) {
        sb.append("throw ");

        if (expression != null) {
            expression.toString(sb);
        }
    }

    /**
     * Get the expression that is being thrown by this node
     * @return expression
     */
    public Node getExpression() {
        return expression;
    }

    /**
     * Reset the expression being thrown by this node
     * @param expression new expression
     * @return new or same thrownode
     */
    public ThrowNode setExpression(final Node expression) {
        if (this.expression == expression) {
            return this;
        }
        return new ThrowNode(this, expression);
    }

}<|MERGE_RESOLUTION|>--- conflicted
+++ resolved
@@ -32,11 +32,7 @@
  * IR representation for THROW statements.
  */
 @Immutable
-<<<<<<< HEAD
-public final class ThrowNode extends Node {
-=======
 public final class ThrowNode extends Statement {
->>>>>>> 5106a9fb
     /** Exception expression. */
     private final Node expression;
 
@@ -48,22 +44,12 @@
      * @param finish     finish
      * @param expression expression to throw
      */
-<<<<<<< HEAD
-    public ThrowNode(final Source source, final long token, final int finish, final Node expression) {
-        super(source, token, finish);
-
-        this.expression = expression;
-    }
-
-    private ThrowNode(final Node node, final Node expression) {
-=======
     public ThrowNode(final int lineNumber, final long token, final int finish, final Node expression) {
         super(lineNumber, token, finish);
         this.expression = expression;
     }
 
     private ThrowNode(final ThrowNode node, final Node expression) {
->>>>>>> 5106a9fb
         super(node);
         this.expression = expression;
     }
