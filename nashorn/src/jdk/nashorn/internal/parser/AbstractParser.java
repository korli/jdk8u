--- conflicted
+++ resolved
@@ -249,10 +249,7 @@
      *
      * @param errorType  The error type of the warning
      * @param message    Warning message.
-<<<<<<< HEAD
-=======
      * @param errorToken error token
->>>>>>> 5106a9fb
      */
     protected final void warning(final JSErrorType errorType, final String message, final long errorToken) {
         errors.warning(error(errorType, message, errorToken));
