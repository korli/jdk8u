--- conflicted
+++ resolved
@@ -331,11 +331,7 @@
         if (name != null) {
             expect(COLON);
             final Node value = jsonLiteral();
-<<<<<<< HEAD
-            return new PropertyNode(source, propertyToken, value.getFinish(), name, value, null, null);
-=======
             return new PropertyNode(propertyToken, value.getFinish(), name, value, null, null);
->>>>>>> 5106a9fb
         }
 
         // Raise an error.
